--- conflicted
+++ resolved
@@ -10,15 +10,9 @@
 	deployEnv    string
 	workflowID   string
 	podID        string
-<<<<<<< HEAD
-	podRegion    string
-	podAccount   string
-	podShortname string
-=======
 	podShortname string
 	podRegion    string
 	podAccount   string
->>>>>>> 163ba532
 )
 
 func init() {
@@ -41,9 +35,6 @@
 	}
 	if os.Getenv("_POD_ACCOUNT") != "" {
 		podAccount = os.Getenv("_POD_ACCOUNT")
-	}
-	if os.Getenv("_POD_SHORTNAME") != "" {
-		podShortname = os.Getenv("_POD_SHORTNAME")
 	}
 }
 
@@ -87,9 +78,6 @@
 	if podAccount != "" {
 		data["pod-account"] = podAccount
 	}
-	if podShortname != "" {
-		data["pod-shortname"] = podShortname
-	}
 	formattedString, _ := json.Marshal(data)
 	return string(formattedString)
 }
